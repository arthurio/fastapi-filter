--- conflicted
+++ resolved
@@ -16,11 +16,7 @@
     strategy:
       fail-fast: false
       matrix:
-<<<<<<< HEAD
         python-version: ["3.8", "3.9", "3.10", "3.11", "3.12"]
-=======
-        python-version: ["3.8", "3.9", "3.10", "3.11"]
->>>>>>> fe83b255
 
     steps:
       - uses: actions/checkout@v4
@@ -73,11 +69,7 @@
     strategy:
       fail-fast: false
       matrix:
-<<<<<<< HEAD
         python-version: ["3.8", "3.9", "3.10", "3.11", "3.12"]
-=======
-        python-version: ["3.8", "3.9", "3.10", "3.11"]
->>>>>>> fe83b255
 
     steps:
       - uses: actions/checkout@v4

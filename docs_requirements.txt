mkdocs
mkdocs-material
pymdown-extensions
fontawesome-markdown
<<<<<<< HEAD
urllib3>=2.2.2 # not directly required, pinned by Snyk to avoid a vulnerability
=======
zipp>=3.19.1 # not directly required, pinned by Snyk to avoid a vulnerability
>>>>>>> 6fad856d
<|MERGE_RESOLUTION|>--- conflicted
+++ resolved
@@ -2,8 +2,5 @@
 mkdocs-material
 pymdown-extensions
 fontawesome-markdown
-<<<<<<< HEAD
 urllib3>=2.2.2 # not directly required, pinned by Snyk to avoid a vulnerability
-=======
-zipp>=3.19.1 # not directly required, pinned by Snyk to avoid a vulnerability
->>>>>>> 6fad856d
+zipp>=3.19.1 # not directly required, pinned by Snyk to avoid a vulnerability